package main

import (
	"context"
	"fmt"
	"html/template"
	"log"
	"net/http"
	"os"
	"os/signal"
	"path/filepath"
	"strings"
	"syscall"
	"time"

	"github.com/detectviz/control-plane/internal/api"
	"github.com/detectviz/control-plane/internal/auth"
	"github.com/detectviz/control-plane/internal/config"
	"github.com/detectviz/control-plane/internal/database"
	"github.com/detectviz/control-plane/internal/handlers"
	"github.com/detectviz/control-plane/internal/middleware"
	"github.com/detectviz/control-plane/internal/services"
	"github.com/gorilla/mux"
	"github.com/rs/cors"
	"github.com/uptrace/opentelemetry-go-extra/otelzap"
	"go.uber.org/zap"
	"go.uber.org/zap/zapcore"
)

func main() {
	logger := initLogger()
	defer logger.Sync()

	cfg, err := config.Load()
	if err != nil {
		logger.Fatal("載入配置失敗", zap.Error(err))
	}

<<<<<<< HEAD
	db, err := database.New(cfg.Database.URL)
=======
	// 連接資料庫
	db, err := database.Connect(cfg.Database.URL)
>>>>>>> 8281b7f6
	if err != nil {
		logger.Fatal("連接資料庫失敗", zap.Error(err))
	}
<<<<<<< HEAD
	if err := db.Migrate(); err != nil {
=======
	defer db.Close()

	// 執行資料庫遷移
	if err := database.Migrate(db); err != nil {
>>>>>>> 8281b7f6
		logger.Fatal("資料庫遷移失敗", zap.Error(err))
	}

	var authService *auth.KeycloakService
	if cfg.Auth.Mode == "keycloak" {
		var err error
		authService, err = auth.NewKeycloakService(cfg.Auth)
		if err != nil {
			logger.Fatal("初始化 Keycloak 認證服務失敗", zap.Error(err))
		}
		logger.Info("✅ Keycloak 認證服務已初始化")
	} else {
		logger.Info("🔍 在 DEV 模式下運行，跳過 Keycloak 初始化")
	}

<<<<<<< HEAD
=======
	// 初始化服務層
>>>>>>> 8281b7f6
	services := services.NewServices(db, cfg, logger, *authService)

	templates, err := loadTemplates("web/templates")
	if err != nil {
		logger.Fatal("載入模板失敗", zap.Error(err))
	}

	h := handlers.NewHandlers(services, templates, *authService, logger)
	router := setupRoutes(h, authService, logger, cfg)

	corsHandler := cors.New(cors.Options{
		AllowedOrigins:   cfg.Server.CORSOrigins,
		AllowedMethods:   []string{"GET", "POST", "PUT", "DELETE", "OPTIONS"},
		AllowedHeaders:   []string{"Accept", "Authorization", "Content-Type", "X-CSRF-Token"},
		ExposedHeaders:   []string{"Link"},
		AllowCredentials: true,
		MaxAge:           300,
	}).Handler(router)

	srv := &http.Server{
		Addr:         fmt.Sprintf(":%d", cfg.Server.Port),
		Handler:      corsHandler,
		ReadTimeout:  15 * time.Second,
		WriteTimeout: 15 * time.Second,
		IdleTimeout:  60 * time.Second,
	}

	go func() {
		logger.Info("🚀 Control Plane 啟動", zap.Int("port", cfg.Server.Port))
		if err := srv.ListenAndServe(); err != nil && err != http.ErrServerClosed {
			logger.Fatal("啟動伺服器失敗", zap.Error(err))
		}
	}()

	quit := make(chan os.Signal, 1)
	signal.Notify(quit, syscall.SIGINT, syscall.SIGTERM)
	<-quit
	logger.Info("正在關閉伺服器...")

	shutdownCtx, cancel := context.WithTimeout(context.Background(), 30*time.Second)
	defer cancel()
	if err := srv.Shutdown(shutdownCtx); err != nil {
		logger.Fatal("伺服器強制關閉", zap.Error(err))
	}

	logger.Info("伺服器已關閉")
}

func initLogger() *otelzap.Logger {
	config := zap.NewProductionConfig()
	config.EncoderConfig.EncodeTime = zapcore.ISO8601TimeEncoder
	zapLogger, err := config.Build()
	if err != nil {
		log.Fatalf("無法初始化 zap 日誌: %v", err)
	}
	return otelzap.New(zapLogger)
}

func loadTemplates(dir string) (*template.Template, error) {
	tmpl := template.New("")
	err := filepath.Walk(dir, func(path string, info os.FileInfo, err error) error {
		if err != nil {
			return err
		}
		if !info.IsDir() && strings.HasSuffix(path, ".html") {
			relPath, err := filepath.Rel(dir, path)
			if err != nil {
				return err
			}
			templateName := filepath.ToSlash(relPath)
			// 讀取檔案內容並解析
			content, err := os.ReadFile(path)
			if err != nil {
				return err
			}
			_, err = tmpl.New(templateName).Parse(string(content))
			if err != nil {
				return err
			}
		}
		return nil
	})
	if err != nil {
		return nil, fmt.Errorf("遍歷模板目錄時出錯: %w", err)
	}
	return tmpl, nil
}

func setupRoutes(h *handlers.Handlers, auth *auth.KeycloakService, logger *otelzap.Logger, cfg *config.Config) *mux.Router {
	r := mux.NewRouter()

	r.Use(middleware.RequestID())
	r.Use(middleware.Logging(logger))
	r.Use(middleware.Recovery(logger))

	r.PathPrefix("/static/").Handler(http.StripPrefix("/static/", http.FileServer(http.Dir("./web/static/"))))

	r.HandleFunc("/health", h.HealthCheck).Methods("GET")
	r.HandleFunc("/ready", h.ReadinessCheck).Methods("GET")

	authRouter := r.PathPrefix("/auth").Subrouter()
	authRouter.HandleFunc("/login", h.LoginPage).Methods("GET")
	authRouter.HandleFunc("/login", h.HandleLogin).Methods("POST")
	authRouter.HandleFunc("/logout", h.HandleLogout).Methods("POST")
	authRouter.HandleFunc("/callback", h.AuthCallback).Methods("GET")

	apiRouter := r.PathPrefix("/api/v1").Subrouter()
	apiRouter.Use(middleware.RequireAuth(auth))
	apiRouter.HandleFunc("/dashboard/summary", api.GetDashboardSummary(h.Services)).Methods("GET")
	apiRouter.HandleFunc("/resources", api.ListResources(h.Services)).Methods("GET")
	apiRouter.HandleFunc("/resources", api.CreateResource(h.Services)).Methods("POST")
	apiRouter.HandleFunc("/resources/{resourceId}", api.GetResource(h.Services)).Methods("GET")
	apiRouter.HandleFunc("/resources/{resourceId}", api.UpdateResource(h.Services)).Methods("PUT")
	apiRouter.HandleFunc("/resources/{resourceId}", api.DeleteResource(h.Services)).Methods("DELETE")
	apiRouter.HandleFunc("/resources/batch", api.BatchOperateResources(h.Services)).Methods("POST")
	apiRouter.HandleFunc("/resources/scan", api.ScanNetwork(h.Services)).Methods("POST")
	apiRouter.HandleFunc("/resources/scan/{taskId}", api.GetScanResult(h.Services)).Methods("GET")
	apiRouter.HandleFunc("/audit-logs", api.GetAuditLogs(h.Services)).Methods("GET")
	apiRouter.HandleFunc("/incidents", api.ListIncidents(h.Services)).Methods("GET")
	apiRouter.HandleFunc("/incidents", api.CreateIncident(h.Services)).Methods("POST")
	apiRouter.HandleFunc("/incidents/{incidentId}", api.GetIncident(h.Services)).Methods("GET")
	apiRouter.HandleFunc("/incidents/{incidentId}", api.UpdateIncident(h.Services)).Methods("PUT")
	apiRouter.HandleFunc("/incidents/{incidentId}/acknowledge", api.AcknowledgeIncident(h.Services)).Methods("POST")
	apiRouter.HandleFunc("/incidents/{incidentId}/resolve", api.ResolveIncident(h.Services)).Methods("POST")
	apiRouter.HandleFunc("/incidents/{incidentId}/assign", api.AssignIncident(h.Services)).Methods("POST")
	apiRouter.HandleFunc("/incidents/{incidentId}/comments", api.AddIncidentComment(h.Services)).Methods("POST")
	apiRouter.HandleFunc("/incidents/generate-report", api.GenerateIncidentReport(h.Services)).Methods("POST")
	apiRouter.HandleFunc("/alerts", api.ListAlerts(h.Services)).Methods("GET")
	apiRouter.HandleFunc("/executions", api.GetExecutions(h.Services)).Methods("GET")
	apiRouter.HandleFunc("/executions", api.CreateExecution(h.Services)).Methods("POST")
	apiRouter.HandleFunc("/executions/{id}", api.UpdateExecution(h.Services)).Methods("PATCH")

	webRouter := r.PathPrefix("/").Subrouter()
	webRouter.Use(middleware.RequireSession(auth, cfg))
	webRouter.HandleFunc("/", h.Dashboard).Methods("GET")
	webRouter.HandleFunc("/resources", h.ResourcesPage).Methods("GET")
	webRouter.HandleFunc("/teams", h.TeamsPage).Methods("GET")
	webRouter.HandleFunc("/alerts", h.AlertsPage).Methods("GET")
	webRouter.HandleFunc("/automation", h.AutomationPage).Methods("GET")
	webRouter.HandleFunc("/capacity", h.CapacityPage).Methods("GET")
	webRouter.HandleFunc("/incidents", h.IncidentsPage).Methods("GET")
	webRouter.HandleFunc("/channels", h.ChannelsPage).Methods("GET")
	webRouter.HandleFunc("/profile", h.ProfilePage).Methods("GET")
	webRouter.HandleFunc("/settings", h.SettingsPage).Methods("GET")

	htmxRouter := webRouter.PathPrefix("/htmx").Subrouter()
	htmxRouter.HandleFunc("/dashboard/cards", h.DashboardCards).Methods("GET") // 儀表板指標卡
	htmxRouter.HandleFunc("/resources/table", h.ResourcesTable).Methods("GET")
	htmxRouter.HandleFunc("/resources/new", h.AddResourceForm).Methods("GET")
	htmxRouter.HandleFunc("/resources/create", h.CreateResource).Methods("POST")
	htmxRouter.HandleFunc("/diagnose/deployment/{id}", h.DiagnoseDeployment).Methods("POST")

	return r
}<|MERGE_RESOLUTION|>--- conflicted
+++ resolved
@@ -36,23 +36,23 @@
 		logger.Fatal("載入配置失敗", zap.Error(err))
 	}
 
-<<<<<<< HEAD
+
 	db, err := database.New(cfg.Database.URL)
-=======
+
 	// 連接資料庫
 	db, err := database.Connect(cfg.Database.URL)
->>>>>>> 8281b7f6
+
 	if err != nil {
 		logger.Fatal("連接資料庫失敗", zap.Error(err))
 	}
-<<<<<<< HEAD
+
 	if err := db.Migrate(); err != nil {
-=======
+
 	defer db.Close()
 
 	// 執行資料庫遷移
 	if err := database.Migrate(db); err != nil {
->>>>>>> 8281b7f6
+
 		logger.Fatal("資料庫遷移失敗", zap.Error(err))
 	}
 
@@ -68,10 +68,8 @@
 		logger.Info("🔍 在 DEV 模式下運行，跳過 Keycloak 初始化")
 	}
 
-<<<<<<< HEAD
-=======
+
 	// 初始化服務層
->>>>>>> 8281b7f6
 	services := services.NewServices(db, cfg, logger, *authService)
 
 	templates, err := loadTemplates("web/templates")
