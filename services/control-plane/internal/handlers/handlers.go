--- conflicted
+++ resolved
@@ -346,12 +346,8 @@
 		"Resources":     resources,
 		"ResourcesJSON": string(resourcesJSON),
 	}
-<<<<<<< HEAD
+
 	err := h.Templates.ExecuteTemplate(w, "pages/resources.html", data)
-=======
-
-	err = h.Templates.ExecuteTemplate(w, "resources.html", data)
->>>>>>> 8281b7f6
 	if err != nil {
 		h.Logger.Ctx(ctx).Error("無法渲染資源頁面模板", zap.Error(err))
 		http.Error(w, "頁面渲染錯誤", http.StatusInternalServerError)
